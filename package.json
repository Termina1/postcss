--- conflicted
+++ resolved
@@ -11,14 +11,9 @@
     },
     "dependencies": {
         "es6-transpiler": "0.7.16",
-<<<<<<< HEAD
-        "source-map":     "~0.1.39",
+        "source-map":     "~0.1.40",
         "js-base64":      "~2.1.5",
         "bluebird":       "^2.3.10"
-=======
-        "source-map":     "~0.1.40",
-        "js-base64":      "~2.1.5"
->>>>>>> 390e05be
     },
     "devDependencies": {
         "gulp-es6-transpiler": "1.0.0",
